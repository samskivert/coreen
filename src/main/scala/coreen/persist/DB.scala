//
// $Id$

package coreen.persist

import java.io.File
import java.sql.DriverManager
import java.util.Date

import org.squeryl.PrimitiveTypeMode._
import org.squeryl.adapters.H2Adapter
import org.squeryl.annotations.Column
import org.squeryl.{KeyedEntity, Schema, Session, SessionFactory}

import coreen.model.{Def => JDef}
import coreen.server.{Dirs, Log, Component}

/** Provides database services. */
trait DB {
  /** Defines our database schemas. */
  object _db extends Schema {
    /** Provides access to the projects table. */
    val projects = table[Project]

    /** Provides access to the compilation units table. */
    val compunits = table[CompUnit]
    on(compunits) { cu => declare(
      cu.path is(indexed)
    )}

    /** Provides access to the defs table. */
    val defs = table[Def]
    on(defs) { d => declare(
      // this index on 'id' magically overrides the primary key index and allows us to insert
      // defs without having a new id assigned to them
      d.id is(indexed),
      d.unitId is(indexed),
      d.parentId is(indexed),
      d.name is (indexed, dbType("varchar_ignorecase"))
    )}

    /** A mapping from fully qualfied def name to id (and vice versa). */
    val defmap = table[DefName]
    on(defmap) { dn => declare(
      dn.fqName is(indexed, unique)
    )}

    /** Returns a mapping from fqName to id for all known values in the supplied fqName set. */
    def loadDefIds (fqNames :scala.collection.Set[String]) :Map[String,Long] =
      defmap.where(dn => dn.fqName in fqNames) map(dn => (dn.fqName, dn.id)) toMap

    /** Returns a mapping from fqName to id for all known values in the supplied id set. */
    def loadDefNames (ids :scala.collection.Set[Long]) :Map[String,Long] =
      defmap.where(dn => dn.id in ids) map(dn => (dn.fqName, dn.id)) toMap

    /** Provides access to the uses table. */
    val uses = table[Use]
    on(uses) { u => declare(
      u.unitId is(indexed),
      u.ownerId is(indexed),
      u.referentId is(indexed)
    )}

    /** Maps {@link JDef.Type} elements to a byte that can be used in the DB. */
    val typeToCode = Map(
      // these mappings must never change
      JDef.Type.MODULE -> 1,
      JDef.Type.TYPE -> 2,
      JDef.Type.FUNC -> 3,
      JDef.Type.TERM -> 4,
      JDef.Type.UNKNOWN -> 0
    )

    /** Maps a byte code back to a {@link JDef.Type}. */
    val codeToType = typeToCode map { case(x, y) => (y, x) }

<<<<<<< HEAD
    /** Returns the URL via which our H2 database may be accessed. */
    def mkUrl (coreenDir :File) =
      "jdbc:h2:" + new File(coreenDir, "repository").getAbsolutePath + ";ignorecase=true"
=======
    /** Creates the JDBC URL to our database. */
    def dbUrl (root :File) =
      "jdbc:h2:" + new File(root, "repository").getAbsolutePath
>>>>>>> e6bbcf51

    /** Drops all tables and recreates the schema. Annoyingly this is the only sort of "migration"
     * supported by Squeryl. */
    def reinitSchema {
      drop
      create
    }
  }
}

/** A concrete implementation of {@link DB}. */
trait DBComponent extends Component with DB {
  this :Log with Dirs =>

  /** Mixer can override this to log database queries. */
  protected def dblogger :(String => Unit) = null

  override protected def initComponents {
    super.initComponents

    // initialize the H2 database
    Class.forName("org.h2.Driver")
<<<<<<< HEAD
    val dburl = _db.mkUrl(_coreenDir)
=======
    val dburl = _db.dbUrl(_coreenDir)
>>>>>>> e6bbcf51
    SessionFactory.concreteFactory = Some(() => {
      // TODO: use connection pools as Squeryl creates and closes a connection on every query
      val sess = Session.create(DriverManager.getConnection(dburl, "sa", ""), new H2Adapter)
      sess.setLogger(dblogger)
      sess
    })

    // TODO: squeryl doesn't support any sort of schema migration; sigh
    if (_firstTime) transaction { _db.reinitSchema }
  }
}

/** Contains project metadata. */
case class Project (
  /** The (human readable) name of this project. */
  name :String,
  /** The path to the root of this project. */
  rootPath :String,
  /** A string identifying the imported version of this project. */
  version :String,
  /** The source directory filters for this project (if any). */
  srcDirs :Option[String],
  /** When this project was imported into the library. */
  imported :Long,
  /** When this project was last updated. */
  lastUpdated :Long
) extends KeyedEntity[Long] {
  /* ctor */ { assert(!rootPath.endsWith("/")) }

  /** A unique identifier for this project (1 or higher). */
  val id :Long = 0L

  /** Zero args ctor for use when unserializing. */
  def this () = this("", "", "", Some(""), 0L, 0L)

  override def toString = "[id=" + id + ", name=" + name + ", vers=" + version + "]"
}

/** Contains metadata for a single compilation unit. */
case class CompUnit (
  /** The id of the project to which this compilation unit belongs. */
  projectId :Long,
  /** The path (relative to the project root) to this compilation unit. */
  path :String,
  /** The time at which this compilation unit was last updated. */
  lastUpdated :Long
) extends KeyedEntity[Long] {
  /** A unique identifier for this project (1 or higher). */
  val id :Long = 0L

  /** Zero args ctor for use when unserializing. */
  def this () = this(0L, "", 0L)

  override def toString = "[id=" + id + ", pid=" + projectId + ", path=" + path + "]"
}

/** A mapping from fully qualified name to id for defs. */
case class DefName (
  /** The fully qualified name of this def. */
  @Column(length=1024) fqName :String
) extends KeyedEntity[Long] {
  /** A unique identifier for this definition (1 or higher). */
  val id :Long = 0L
}

/** Contains metadata for a definition. */
case class Def (
  /** A unique identifier for this definition (1 or higher). */
  id :Long,
  /** The id of this definition's enclosing definition, or 0 if none. */
  parentId :Long,
  /** The id of this definition's enclosing compunit. */
  unitId :Long,
  /** This definition's (unqualified) name (i.e. Foo not com.bar.Outer.Foo). */
  name :String,
  /** The nature of this definition (function, term, etc.). See {@link JDef.Type}. */
  typ :Int,
  /** This definition's (type) signature. */
  @Column(length=1024) sig :Option[String],
  /** This definition's documentation. */
  @Column(length=32768) doc :Option[String],
  /** The character offset in the source file of the start of this definition. */
  defStart :Int,
  /** The character offset in the source file of the end of this definition. */
  defEnd :Int,
  /** The character offset in the file at which this definition's body starts. */
  bodyStart :Int,
  /** The character offset in the file at which this definition's body ends. */
  bodyEnd :Int
) extends KeyedEntity[Long] {
  /** Zero args ctor for use when unserializing. */
  def this () = this(0L, 0L, 0L, "", 0, Some(""), Some(""), 0, 0, 0, 0)

  override def toString = ("[id=" + id + ", pid=" + parentId + ", uid=" + unitId +
                           ", name=" + name + ", type=" + typ + "]")
}

/** Contains metadata for a use. */
case class Use (
  /** The id of the compunit in which this use appears. */
  unitId :Long,

  /** The id of the immediately enclosing definition in which this use occurs. */
  ownerId :Long,

  /** The id of the definition of the referent of this use. */
  referentId :Long,

  /** The location in the source file of the start of this use. */
  useStart :Int,

  /** The location in the source file of the end of this use. */
  useEnd :Int
) {
  /** Zero args ctor for use when unserializing. */
  def this () = this(0L, 0L, 0L, 0, 0)

  override def toString = ("[owner=" + ownerId + ", ref=" + referentId + "]")
}<|MERGE_RESOLUTION|>--- conflicted
+++ resolved
@@ -74,15 +74,9 @@
     /** Maps a byte code back to a {@link JDef.Type}. */
     val codeToType = typeToCode map { case(x, y) => (y, x) }
 
-<<<<<<< HEAD
-    /** Returns the URL via which our H2 database may be accessed. */
-    def mkUrl (coreenDir :File) =
-      "jdbc:h2:" + new File(coreenDir, "repository").getAbsolutePath + ";ignorecase=true"
-=======
     /** Creates the JDBC URL to our database. */
     def dbUrl (root :File) =
       "jdbc:h2:" + new File(root, "repository").getAbsolutePath
->>>>>>> e6bbcf51
 
     /** Drops all tables and recreates the schema. Annoyingly this is the only sort of "migration"
      * supported by Squeryl. */
@@ -105,11 +99,7 @@
 
     // initialize the H2 database
     Class.forName("org.h2.Driver")
-<<<<<<< HEAD
-    val dburl = _db.mkUrl(_coreenDir)
-=======
     val dburl = _db.dbUrl(_coreenDir)
->>>>>>> e6bbcf51
     SessionFactory.concreteFactory = Some(() => {
       // TODO: use connection pools as Squeryl creates and closes a connection on every query
       val sess = Session.create(DriverManager.getConnection(dburl, "sa", ""), new H2Adapter)
